--- conflicted
+++ resolved
@@ -240,160 +240,48 @@
 
     if(ip_api->is_ip4())
     {
-<<<<<<< HEAD
-        uint8_t proto = p->ptrs.ip_api.proto();
-
         if (sfip_fast_eq4(ip_api->get_src(), &client_ip))
         {
-            if (proto == IPPROTO_TCP)
-            {
-                if (p->ptrs.tcph->th_sport == client_port)
-                {
-                    p->packet_flags |= PKT_FROM_CLIENT;
-                }
-                else
-                {
-                    p->packet_flags |= PKT_FROM_SERVER;
-                }
-            }
-            else if (proto == IPPROTO_UDP && p->ptrs.udph )
-            {
-                if (p->ptrs.udph->uh_sport == client_port)
-                {
-                    p->packet_flags |= PKT_FROM_CLIENT;
-                }
-                else
-                {
-                    p->packet_flags |= PKT_FROM_SERVER;
-                }
-            }
+            if ( !(p->proto_bits & (PROTO_BIT__TCP | PROTO_BIT__UDP)) )
+                p->packet_flags |= PKT_FROM_CLIENT;
+
+            else if (p->ptrs.sp == client_port)
+                p->packet_flags |= PKT_FROM_CLIENT;
+
             else
-            {
-=======
-        if (sfip_fast_eq4(ip_api->get_src(), &client_ip))
+                p->packet_flags |= PKT_FROM_SERVER;
+        }
+        else if (sfip_fast_eq4(ip_api->get_dst(), &client_ip))
         {
             if ( !(p->proto_bits & (PROTO_BIT__TCP | PROTO_BIT__UDP)) )
-                p->packet_flags |= PKT_FROM_CLIENT;
-
-            else if (p->sp == client_port)
->>>>>>> 1121a392
-                p->packet_flags |= PKT_FROM_CLIENT;
+                p->packet_flags |= PKT_FROM_SERVER;
+
+            else if (p->ptrs.dp == client_port)
+                p->packet_flags |= PKT_FROM_SERVER;
 
             else
-                p->packet_flags |= PKT_FROM_SERVER;
-        }
-        else if (sfip_fast_eq4(ip_api->get_dst(), &client_ip))
-        {
-<<<<<<< HEAD
-            if  (proto == IPPROTO_TCP)
-            {
-                if (p->ptrs.tcph->th_dport == client_port)
-                {
-                    p->packet_flags |= PKT_FROM_SERVER;
-                }
-                else
-                {
-                    p->packet_flags |= PKT_FROM_CLIENT;
-                }
-            }
-            else if (proto == IPPROTO_UDP && p->ptrs.udph )
-            {
-                if (p->ptrs.udph->uh_dport == client_port)
-                {
-                    p->packet_flags |= PKT_FROM_SERVER;
-                }
-                else
-                {
-                    p->packet_flags |= PKT_FROM_CLIENT;
-                }
-            }
+                p->packet_flags |= PKT_FROM_CLIENT;
+        }
+    }
+    else /* IS_IP6(p) */
+    {
+        if (sfip_fast_eq6(ip_api->get_src(), &client_ip))
+        {
+            if ( !(p->proto_bits & (PROTO_BIT__TCP | PROTO_BIT__UDP)) )
+                p->packet_flags |= PKT_FROM_CLIENT;
+
+            else if (p->ptrs.sp == client_port)
+                p->packet_flags |= PKT_FROM_CLIENT;
+
             else
-            {
-=======
+                p->packet_flags |= PKT_FROM_SERVER;
+        }
+        else if (sfip_fast_eq6(ip_api->get_dst(), &client_ip))
+        {
             if ( !(p->proto_bits & (PROTO_BIT__TCP | PROTO_BIT__UDP)) )
                 p->packet_flags |= PKT_FROM_SERVER;
 
-            else if (p->dp == client_port)
->>>>>>> 1121a392
-                p->packet_flags |= PKT_FROM_SERVER;
-
-            else
-                p->packet_flags |= PKT_FROM_CLIENT;
-        }
-    }
-    else /* IS_IP6(p) */
-    {
-        if (sfip_fast_eq6(ip_api->get_src(), &client_ip))
-        {
-<<<<<<< HEAD
-            if (proto == IPPROTO_TCP)
-            {
-                if (p->ptrs.tcph->th_sport == client_port)
-                {
-                    p->packet_flags |= PKT_FROM_CLIENT;
-                }
-                else
-                {
-                    p->packet_flags |= PKT_FROM_SERVER;
-                }
-            }
-            else if (proto == IPPROTO_UDP && p->ptrs.udph )
-            {
-                if (p->ptrs.udph->uh_sport == client_port)
-                {
-                    p->packet_flags |= PKT_FROM_CLIENT;
-                }
-                else
-                {
-                    p->packet_flags |= PKT_FROM_SERVER;
-                }
-            }
-            else
-            {
-=======
-            if ( !(p->proto_bits & (PROTO_BIT__TCP | PROTO_BIT__UDP)) )
-                p->packet_flags |= PKT_FROM_CLIENT;
-
-            else if (p->sp == client_port)
->>>>>>> 1121a392
-                p->packet_flags |= PKT_FROM_CLIENT;
-
-            else
-                p->packet_flags |= PKT_FROM_SERVER;
-        }
-        else if (sfip_fast_eq6(ip_api->get_dst(), &client_ip))
-        {
-<<<<<<< HEAD
-            if  (proto == IPPROTO_TCP)
-            {
-                if (p->ptrs.tcph->th_dport == client_port)
-                {
-                    p->packet_flags |= PKT_FROM_SERVER;
-                }
-                else
-                {
-                    p->packet_flags |= PKT_FROM_CLIENT;
-                }
-            }
-            else if (proto == IPPROTO_UDP && p->ptrs.udph )
-            {
-                if (p->ptrs.udph->uh_dport == client_port)
-                {
-                    p->packet_flags |= PKT_FROM_SERVER;
-                }
-                else
-                {
-                    p->packet_flags |= PKT_FROM_CLIENT;
-                }
-            }
-            else
-            {
-=======
-            if ( !(p->proto_bits & (PROTO_BIT__TCP | PROTO_BIT__UDP)) )
-                p->packet_flags |= PKT_FROM_SERVER;
-
-            else if (p->dp == client_port)
->>>>>>> 1121a392
+            else if (p->ptrs.dp == client_port)
                 p->packet_flags |= PKT_FROM_SERVER;
 
             else
