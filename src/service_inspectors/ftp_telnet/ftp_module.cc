/*
 * Copyright (C) 2014 Cisco and/or its affiliates. All rights reserved.
 **
 ** This program is free software; you can redistribute it and/or modify
 ** it under the terms of the GNU General Public License Version 2 as
 ** published by the Free Software Foundation.  You may not use, modify or
 ** distribute this program under any other version of the GNU General
 ** Public License.
 **
 ** This program is distributed in the hope that it will be useful,
 ** but WITHOUT ANY WARRANTY; without even the implied warranty of
 ** MERCHANTABILITY or FITNESS FOR A PARTICULAR PURPOSE.  See the
 ** GNU General Public License for more details.
 **
 ** You should have received a copy of the GNU General Public License
 ** along with this program; if not, write to the Free Software
 ** Foundation, Inc., 51 Franklin Street, Fifth Floor, Boston, MA  02110-1301, USA.
 */

// ftp_module.cc author Russ Combs <rucombs@cisco.com>

#include "ftp_module.h"
#include <sstream>

#include "main/snort_config.h"
#include "parser/parser.h"

using namespace std;

#define FTP_CLIENT "ftp_client"
#define FTP_SERVER "ftp_server"

#define ftp_client_help \
    "FTP client configuration module for use with ftp_server"

#define ftp_server_help \
    "main FTP module; ftp_client should also be configured"

//-------------------------------------------------------------------------
// client stuff
//-------------------------------------------------------------------------

static const Parameter client_bounce_params[] =
{
    { "address", Parameter::PT_ADDR, nullptr, "1.0.0.0/32",
      "allowed ip address in CIDR format" },

<<<<<<< HEAD
    // FIXIT port and last_port should be replaced with a port list
    { "port", Parameter::PT_PORT, "1:", nullptr,
=======
    // FIXIT-L port and last_port should be replaced with a port list
    { "port", Parameter::PT_PORT, "1:", "20",
>>>>>>> 1a325a9a
      "allowed port" },

    { "last_port", Parameter::PT_PORT, "0:", nullptr,
      "optional allowed range from port to last_port inclusive" },

    { nullptr, Parameter::PT_MAX, nullptr, nullptr, nullptr }
};

static const Parameter ftp_client_params[] =
{
    { "bounce", Parameter::PT_BOOL, nullptr, "false",
      "check for bounces" },

    { "bounce_to", Parameter::PT_LIST, client_bounce_params, nullptr,
      "allow bounces to CIDRs / ports" },

    { "ignore_telnet_erase_cmds", Parameter::PT_BOOL, nullptr, "false",
      "ignore erase character and erase line commands when normalizing" },

    { "max_resp_len", Parameter::PT_INT, "-1:", "-1",
      "maximum ftp response accepted by client" },

    { "telnet_cmds", Parameter::PT_BOOL, nullptr, "false",
      "detect telnet escape sequences on ftp control channel" },

    { nullptr, Parameter::PT_MAX, nullptr, nullptr, nullptr }
};

FtpClientModule::FtpClientModule() :
    Module(FTP_CLIENT, ftp_client_help, ftp_client_params)
{
    conf = nullptr;
}

FtpClientModule::~FtpClientModule()
{
    if ( conf )
        delete conf;

    for ( auto p : bounce_to )
        delete p;
}

bool FtpClientModule::set(const char*, Value& v, SnortConfig*)
{
    if ( v.is("address") )
        address = v.get_string();

    else if ( v.is("bounce") )
        conf->bounce = v.get_bool();

    else if ( v.is("ignore_telnet_erase_cmds") )
        conf->ignore_telnet_erase_cmds = v.get_bool();

    else if ( v.is("last_port") )
        last_port = v.get_long();

    else if ( v.is("max_resp_len") )
        conf->max_resp_len = v.get_long();

    else if ( v.is("port") )
        port = v.get_long();

    else if ( v.is("telnet_cmds") )
        conf->telnet_cmds = v.get_bool();

    else
        return false;

    return true;
}

BounceTo::BounceTo(string& a, Port l, Port h)
{
    address = a;
    low = l;
    high = h;
}

const BounceTo* FtpClientModule::get_bounce(unsigned idx)
{
    if ( idx < bounce_to.size() )
        return bounce_to[idx];
    else
        return nullptr;
}

FTP_CLIENT_PROTO_CONF* FtpClientModule::get_data()
{   
    FTP_CLIENT_PROTO_CONF* tmp = conf;
    conf = nullptr;
    return tmp;
}

bool FtpClientModule::begin(const char* fqn, int idx, SnortConfig*)
{
    if ( !conf )
        conf = new FTP_CLIENT_PROTO_CONF;

    if ( !strcmp(fqn, "ftp_client.bounce_to") )
    {
        if ( idx )
        {
            address.clear();
            port = last_port = 0;
        }
        else
        {
            for ( auto p : bounce_to )
                delete p;

            bounce_to.clear();
        }
    }
    return true;
}

bool FtpClientModule::end(const char* fqn, int idx, SnortConfig*)
{
    if ( strcmp(fqn, "ftp_client.bounce_to") )
        return true;

    if ( idx && !strcmp(fqn, "ftp_client.bounce_to") )
    {
<<<<<<< HEAD
        if ( !address.size() )
            return false;

        if ( last_port && (port > last_port) )
            return false;

=======
        // FIXIT-H 0.0.0.0/32 is not captured correctly 
        // see parameter.cc::valid_addr()
        if ( /*!address.size() ||*/ (last_port && (port > last_port)) )
        {
            ParseError("bad ftp_client.bounce_to [%d]", idx);
            return false;
        }
>>>>>>> 1a325a9a
        bounce_to.push_back(new BounceTo(address, port, last_port));
    }
    return true;
}

//-------------------------------------------------------------------------
// server stuff
//-------------------------------------------------------------------------

FtpCmd::FtpCmd(std::string& key, uint32_t flg, int num)
{
    name = key;
    flags = flg;
    number = num;
}

FtpCmd::FtpCmd(std::string& key, std::string& fmt, int num)
{
    name = key;
    format = fmt;

    flags = CMD_VALID;
    number = 0;

    if ( num >= 0 )
    {
        number = num;
        flags |= CMD_LEN;
    }
}

//-------------------------------------------------------------------------

#define FTP_TELNET_CMD_STR                       \
        "TELNET cmd on FTP command channel"
#define FTP_INVALID_CMD_STR                      \
        "invalid FTP command"
#define FTP_PARAMETER_LENGTH_OVERFLOW_STR        \
        "FTP command parameters were too long"
#define FTP_MALFORMED_PARAMETER_STR              \
        "FTP command parameters were malformed"
#define FTP_PARAMETER_STR_FORMAT_STR             \
        "FTP command parameters contained potential string format"
#define FTP_RESPONSE_LENGTH_OVERFLOW_STR         \
        "FTP response message was too long"
#define FTP_ENCRYPTED_STR                        \
        "FTP traffic encrypted"
#define FTP_BOUNCE_STR                           \
        "FTP bounce attempt"
#define FTP_EVASIVE_TELNET_CMD_STR               \
        "evasive (incomplete) TELNET cmd on FTP command channel"

//-------------------------------------------------------------------------

static const Parameter ftp_server_validity_params[] =
{
    { "command", Parameter::PT_STRING, nullptr, nullptr,
      "command string" },

    { "format", Parameter::PT_STRING, nullptr, nullptr,
      "format specification" },

    { "length", Parameter::PT_INT, "0:", "0",
      "specify non-default maximum for command" },

    { nullptr, Parameter::PT_MAX, nullptr, nullptr, nullptr }
};

static const Parameter ftp_directory_params[] =
{
    { "dir_cmd", Parameter::PT_STRING, nullptr, nullptr,
      "directory command" },

    { "rsp_code", Parameter::PT_INT, "200:", "200",
      "expected successful response code for command" },

    { nullptr, Parameter::PT_MAX, nullptr, nullptr, nullptr }
};

static const Parameter ftp_server_params[] =
{
    { "chk_str_fmt", Parameter::PT_STRING, nullptr, nullptr,
      "check the formatting of the given commands" },

    { "data_chan_cmds", Parameter::PT_STRING, nullptr, nullptr,
      "check the formatting of the given commands" },

    { "data_xfer_cmds", Parameter::PT_STRING, nullptr, nullptr,
      "check the formatting of the given commands" },

    { "directory_cmds", Parameter::PT_LIST, ftp_directory_params, nullptr,
      "specify command-response pairs" },

    { "file_put_cmds", Parameter::PT_STRING, nullptr, nullptr,
      "check the formatting of the given commands" },

    { "file_get_cmds", Parameter::PT_STRING, nullptr, nullptr,
      "check the formatting of the given commands" },

    { "encr_cmds", Parameter::PT_STRING, nullptr, nullptr,
      "check the formatting of the given commands" },

    { "login_cmds", Parameter::PT_STRING, nullptr, nullptr,
      "check the formatting of the given commands" },

    { "check_encrypted", Parameter::PT_BOOL, nullptr, "false",
      "check for end of encryption" },

    { "cmd_validity", Parameter::PT_LIST, ftp_server_validity_params, nullptr,
      "specify command formats" },

    { "def_max_param_len", Parameter::PT_INT, "1:", "100",
      "default maximum length of commands handled by server; 0 is unlimited" },

    { "encrypted_traffic", Parameter::PT_BOOL, nullptr, "false",
      "check for encrypted telnet and ftp" },

    { "ftp_cmds", Parameter::PT_STRING, nullptr, nullptr,
      "specify additional commands supported by server beyond RFC 959" },

    { "ignore_data_chan", Parameter::PT_BOOL, nullptr, "false",
      "do not inspect ftp data channels" },

    { "ignore_telnet_erase_cmds", Parameter::PT_BOOL, nullptr, "false",
      "ignore erase character and erase line commands when normalizing" },

    { "print_cmds", Parameter::PT_BOOL, nullptr, "false",
      "print command configurations on start up" },

    { "telnet_cmds", Parameter::PT_BOOL, nullptr, "false",
      "detect telnet escape sequences of ftp control channel" },

    { nullptr, Parameter::PT_MAX, nullptr, nullptr, nullptr }
};

//-------------------------------------------------------------------------

static const RuleMap ftp_server_rules[] =
{
    { FTP_TELNET_CMD, FTP_TELNET_CMD_STR },
    { FTP_INVALID_CMD, FTP_INVALID_CMD_STR },
    { FTP_PARAMETER_LENGTH_OVERFLOW, FTP_PARAMETER_LENGTH_OVERFLOW_STR },
    { FTP_MALFORMED_PARAMETER, FTP_MALFORMED_PARAMETER_STR },
    { FTP_PARAMETER_STR_FORMAT, FTP_PARAMETER_STR_FORMAT_STR },
    { FTP_RESPONSE_LENGTH_OVERFLOW, FTP_RESPONSE_LENGTH_OVERFLOW_STR },
    { FTP_ENCRYPTED, FTP_ENCRYPTED_STR },
    { FTP_BOUNCE, FTP_BOUNCE_STR },
    { FTP_EVASIVE_TELNET_CMD, FTP_EVASIVE_TELNET_CMD_STR },

    { 0, nullptr }
};

//-------------------------------------------------------------------------

FtpServerModule::FtpServerModule() :
    Module(FTP_SERVER, ftp_server_help, ftp_server_params)
{
    conf = nullptr;
}

FtpServerModule::~FtpServerModule()
{
    if ( conf )
        delete conf;

    for ( auto p : cmds )
        delete p;
}

const RuleMap* FtpServerModule::get_rules() const
{ return ftp_server_rules; }

ProfileStats* FtpServerModule::get_profile() const
{ return &ftpPerfStats; }

void FtpServerModule::add_commands(
    Value& v, uint32_t flags, int num)
{
    string tok;
    v.set_first_token();
        
    while ( v.get_next_token(tok) )
        cmds.push_back(new FtpCmd(tok, flags, num));
}

const FtpCmd* FtpServerModule::get_cmd(unsigned idx)
{
    if ( idx < cmds.size() )
        return cmds[idx];
    else
        return nullptr;
}

FTP_SERVER_PROTO_CONF* FtpServerModule::get_data()
{   
    FTP_SERVER_PROTO_CONF* tmp = conf;
    conf = nullptr;
    return tmp;
}

//-------------------------------------------------------------------------

bool FtpServerModule::set(const char*, Value& v, SnortConfig*)
{
    if ( v.is("check_encrypted") )
        conf->detect_encrypted = v.get_bool();

    else if ( v.is("chk_str_fmt") )
        add_commands(v, CMD_CHECK);

    else if ( v.is("command") )
        names = v.get_string();

    else if ( v.is("commands") )
        names = v.get_string();

    else if ( v.is("data_chan_cmds") )
        add_commands(v, CMD_DATA);

    else if ( v.is("data_xfer_cmds") )
        add_commands(v, CMD_XFER);

    else if ( v.is("def_max_param_len") )
        conf->def_max_param_len = v.get_long();

    else if ( v.is("dir_cmd") )
        names = v.get_string();

    else if ( v.is("encr_cmds") )
        add_commands(v, CMD_ENCR);

    else if ( v.is("encrypted_traffic") )
        conf->check_encrypted_data = v.get_bool();

    else if ( v.is("file_get_cmds") )
        add_commands(v, CMD_XFER|CMD_GET);

    else if ( v.is("file_put_cmds") )
        add_commands(v, CMD_XFER|CMD_PUT);

    else if ( v.is("format") )
        format = v.get_string();

    else if ( v.is("ftp_cmds") )
        add_commands(v, CMD_ALLOW);

    else if ( v.is("ignore_data_chan") )
        conf->data_chan = v.get_bool();

    else if ( v.is("ignore_telnet_erase_cmds") )
        conf->ignore_telnet_erase_cmds = v.get_bool();

    else if ( v.is("length") )
        number = v.get_long();

    else if ( v.is("login_cmds") )
        add_commands(v, CMD_LOGIN);

    else if ( v.is("print_cmds") )
        conf->print_commands = v.get_bool();

    else if ( v.is("rsp_code") )
        number = v.get_long();

    else if ( v.is("telnet_cmds") )
        conf->telnet_cmds = v.get_bool();

    else
        return false;

    return true;
}

//-------------------------------------------------------------------------

bool FtpServerModule::begin(const char*, int, SnortConfig*)
{
    names.clear();
    format.clear();
    number = -1;

    if ( !conf )
        conf = new FTP_SERVER_PROTO_CONF;

    return true;
}

bool FtpServerModule::end(const char* fqn, int idx, SnortConfig*)
{
    if ( !idx )
        return true;

    if ( !strcmp(fqn, "ftp_server.cmd_validity") )
        cmds.push_back(new FtpCmd(names, format, number));

    else if ( !strcmp(fqn, "ftp_server.directory_cmds") )
    {
        Value v(names.c_str());
        add_commands(v, CMD_DIR, number);
    }
    return true;
}

const char** FtpServerModule::get_pegs() const
{ return simple_pegs; }

PegCount* FtpServerModule::get_counts() const
{ return (PegCount*)&ftstats; }
<|MERGE_RESOLUTION|>--- conflicted
+++ resolved
@@ -45,13 +45,8 @@
     { "address", Parameter::PT_ADDR, nullptr, "1.0.0.0/32",
       "allowed ip address in CIDR format" },
 
-<<<<<<< HEAD
-    // FIXIT port and last_port should be replaced with a port list
-    { "port", Parameter::PT_PORT, "1:", nullptr,
-=======
     // FIXIT-L port and last_port should be replaced with a port list
     { "port", Parameter::PT_PORT, "1:", "20",
->>>>>>> 1a325a9a
       "allowed port" },
 
     { "last_port", Parameter::PT_PORT, "0:", nullptr,
@@ -176,14 +171,6 @@
 
     if ( idx && !strcmp(fqn, "ftp_client.bounce_to") )
     {
-<<<<<<< HEAD
-        if ( !address.size() )
-            return false;
-
-        if ( last_port && (port > last_port) )
-            return false;
-
-=======
         // FIXIT-H 0.0.0.0/32 is not captured correctly 
         // see parameter.cc::valid_addr()
         if ( /*!address.size() ||*/ (last_port && (port > last_port)) )
@@ -191,7 +178,6 @@
             ParseError("bad ftp_client.bounce_to [%d]", idx);
             return false;
         }
->>>>>>> 1a325a9a
         bounce_to.push_back(new BounceTo(address, port, last_port));
     }
     return true;
