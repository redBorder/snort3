/****************************************************************************
 *
 * Copyright (C) 2014 Cisco and/or its affiliates. All rights reserved.
 * Copyright (C) 2005-2013 Sourcefire, Inc.
 *
 * This program is free software; you can redistribute it and/or modify
 * it under the terms of the GNU General Public License Version 2 as
 * published by the Free Software Foundation.  You may not use, modify or
 * distribute this program under any other version of the GNU General
 * Public License.
 *
 * This program is distributed in the hope that it will be useful,
 * but WITHOUT ANY WARRANTY; without even the implied warranty of
 * MERCHANTABILITY or FITNESS FOR A PARTICULAR PURPOSE.  See the
 * GNU General Public License for more details.
 *
 * You should have received a copy of the GNU General Public License
 * along with this program; if not, write to the Free Software
 * Foundation, Inc., 51 Franklin Street, Fifth Floor, Boston, MA  02110-1301, USA.
 *
 ****************************************************************************/

#include "udp_session.h"

#ifdef HAVE_CONFIG_H
#include "config.h"
#endif

#include "stream_udp.h"
#include "udp_module.h"
#include "stream/stream.h"
#include "snort_types.h"
#include "snort_debug.h"
#include "detect.h"
#include "mstring.h"
#include "sfxhash.h"
#include "util.h"
#include "protocols/packet.h"
#include "flow/flow_control.h"
#include "flow/session.h"
#include "rules.h"
#include "treenodes.h"
#include "snort.h"
#include "packet_io/active.h"
#include "perf_monitor/perf.h"
#include "profiler.h"
#include "sfip/sf_ip.h"

// NOTE:  sender is assumed to be client
//        responder is assumed to be server

THREAD_LOCAL SessionStats udpStats;
THREAD_LOCAL ProfileStats udp_perf_stats;

//-------------------------------------------------------------------------

static void UdpSessionCleanup(Flow *lwssn)
{
    if (lwssn->s5_state.session_flags & SSNFLAG_PRUNED)
    {
        CloseStreamSession(&sfBase, SESSION_CLOSED_PRUNED);
    }
    else if (lwssn->s5_state.session_flags & SSNFLAG_TIMEDOUT)
    {
        CloseStreamSession(&sfBase, SESSION_CLOSED_TIMEDOUT);
    }
    else
    {
        CloseStreamSession(&sfBase, SESSION_CLOSED_NORMALLY);
    }

    lwssn->flow_state = 0;
    lwssn->clear();

    udpStats.released++;
    RemoveUDPSession(&sfBase);
}

static int ProcessUdp(
    Flow *lwssn, Packet *p, StreamUdpConfig*, SFXHASH_NODE*)
{
    if (lwssn->protocol != IPPROTO_UDP)  // FIXIT-P checked by tcp, icmp, and ip too?
    // FIXIT-L need to free lwssn and get a new one
    {
        DEBUG_WRAP(DebugMessage(DEBUG_STREAM_STATE,
                    "Lightweight session not UDP on UDP packet\n"););
        return 0;
    }

    if ( stream.blocked_session(lwssn, p) )
        return 0;

    /* figure out direction of this packet */
    lwssn->set_direction(p);

    if ( stream.ignored_session(lwssn, p) )
        return 0;

    /* if both seen, mark established */
    if(p->packet_flags & PKT_FROM_SERVER)
    {
        DEBUG_WRAP(DebugMessage(DEBUG_STREAM_STATE,
                    "Stream5: Updating on packet from responder\n"););
        lwssn->s5_state.session_flags |= SSNFLAG_SEEN_RESPONDER;
        lwssn->set_ttl(p, false);
    }
    else
    {
        DEBUG_WRAP(DebugMessage(DEBUG_STREAM_STATE,
            "Stream5: Updating on packet from client\n"););
        lwssn->s5_state.session_flags |= SSNFLAG_SEEN_SENDER;
        lwssn->set_ttl(p, true);
    }

    if (!(lwssn->s5_state.session_flags & SSNFLAG_ESTABLISHED))
    {
        if ((lwssn->s5_state.session_flags & SSNFLAG_SEEN_SENDER) &&
            (lwssn->s5_state.session_flags & SSNFLAG_SEEN_RESPONDER))
        {
            lwssn->s5_state.session_flags |= SSNFLAG_ESTABLISHED;
        }
    }

    return 0;
}

//-------------------------------------------------------------------------
// UdpSession methods
//-------------------------------------------------------------------------

UdpSession::UdpSession(Flow* flow) : Session(flow)
{
    ssn_time.tv_sec = 0;
    ssn_time.tv_usec = 0;
}

bool UdpSession::setup(Packet* p)
{
    ssn_time.tv_sec = p->pkth->ts.tv_sec;
    ssn_time.tv_usec = p->pkth->ts.tv_usec;
    flow->s5_state.session_flags |= SSNFLAG_SEEN_SENDER;

    flow->protocol = p->ptrs.ip_api.proto();
    flow->s5_state.direction = FROM_SENDER;

    StreamUdpConfig* pc = get_udp_cfg(flow->ssn_server);
    flow->set_expire(p, pc->session_timeout);

    udpStats.created++;
    AddUDPSession(&sfBase);

    if (perfmon_config && (perfmon_config->perf_flags & SFPERF_FLOWIP))
        UpdateFlowIPState(&sfFlow, &flow->client_ip,
            &flow->server_ip, SFS_STATE_UDP_CREATED);

    flow->s5_state.direction = FROM_SENDER;
<<<<<<< HEAD
    sfip_copy(flow->client_ip, p->ptrs.ip_api.get_src());
    flow->client_port = p->ptrs.udph->uh_sport;
    sfip_copy(flow->server_ip, p->ptrs.ip_api.get_dst());
    flow->server_port = p->ptrs.udph->uh_dport;
=======
>>>>>>> 1121a392

    if ( flow_con->expected_flow(flow, p) )
        return false;

    udpStats.sessions++;
    return true;
}

void UdpSession::clear()
{
    UdpSessionCleanup(flow);
}

void UdpSession::update_direction(
    char dir, const sfip_t *ip, uint16_t port)
{
    sfip_t tmpIp;
    uint16_t tmpPort;

    if (sfip_equals(&flow->client_ip, ip) && (flow->client_port == port))
    {
        if ((dir == SSN_DIR_SENDER) && (flow->s5_state.direction == SSN_DIR_SENDER))
        {
            /* Direction already set as SENDER */
            return;
        }
    }
    else if (sfip_equals(&flow->server_ip, ip) && (flow->server_port == port))
    {
        if ((dir == SSN_DIR_RESPONDER) && (flow->s5_state.direction == SSN_DIR_RESPONDER))
        {
            /* Direction already set as RESPONDER */
            return;
        }
    }

    /* Swap them -- leave flow->s5_state.direction the same */
    tmpIp = flow->client_ip;
    tmpPort = flow->client_port;
    flow->client_ip = flow->server_ip;
    flow->client_port = flow->server_port;
    flow->server_ip = tmpIp;
    flow->server_port = tmpPort;
}

int UdpSession::process(Packet *p)
{
    StreamUdpConfig* pc = get_udp_cfg(flow->ssn_server);
    SFXHASH_NODE *hash_node = NULL;

    PROFILE_VARS;
    MODULE_PROFILE_START(udp_perf_stats);
    /*
     * Check if the session is expired.
     * Should be done before we do something with the packet...
     */
    if ( stream.expired_session(flow, p) )
    {
        UdpSessionCleanup(flow);
        udpStats.timeouts++;
    }
    ProcessUdp(flow, p, pc, hash_node);
    flow->markup_packet_flags(p);
    flow->set_expire(p, pc->session_timeout);

    MODULE_PROFILE_END(udp_perf_stats);
    return 0;
}

//-------------------------------------------------------------------------
// api related methods
//-------------------------------------------------------------------------

#if 0
void udp_stats()
{
    // FIXIT-L need to get these before delete flow_con
    //flow_con->get_prunes(IPPROTO_UDP, udpStats.prunes);
}
#endif

void udp_reset()
{
    flow_con->reset_prunes(IPPROTO_UDP);
}
<|MERGE_RESOLUTION|>--- conflicted
+++ resolved
@@ -154,13 +154,6 @@
             &flow->server_ip, SFS_STATE_UDP_CREATED);
 
     flow->s5_state.direction = FROM_SENDER;
-<<<<<<< HEAD
-    sfip_copy(flow->client_ip, p->ptrs.ip_api.get_src());
-    flow->client_port = p->ptrs.udph->uh_sport;
-    sfip_copy(flow->server_ip, p->ptrs.ip_api.get_dst());
-    flow->server_port = p->ptrs.udph->uh_dport;
-=======
->>>>>>> 1121a392
 
     if ( flow_con->expected_flow(flow, p) )
         return false;
