--- conflicted
+++ resolved
@@ -4247,7 +4247,7 @@
 
         CopyMacAddr(p, tmp, FROM_CLIENT);
     }
-    else if (TCP_ISFLAGSET(p->ptrs.tcph, (TH_SYN|TH_ACK)))
+    else if (p->ptrs.tcph->are_flags_set(TH_SYN|TH_ACK))
     {
         /******************************************************************
          * start new sessions on SYN/ACK from server
@@ -4701,13 +4701,6 @@
                     "session direction.\n"););
             /* SYN packet from client */
             lwssn->s5_state.direction = FROM_CLIENT;
-<<<<<<< HEAD
-            sfip_copy(lwssn->client_ip, p->ptrs.ip_api.get_src());
-            lwssn->client_port = p->ptrs.tcph->th_sport;
-            sfip_copy(lwssn->server_ip, p->ptrs.ip_api.get_dst());
-            lwssn->server_port = p->ptrs.tcph->th_dport;
-=======
->>>>>>> 1121a392
             lwssn->session_state |= STREAM5_STATE_SYN;
 
             if (require3Way || (Stream5PacketHasWscale(p) & TF_WSCALE) ||
@@ -4739,13 +4732,6 @@
                         "Stream5 SYN|ACK PACKET, establishing lightweight"
                         "session direction.\n"););
                 lwssn->s5_state.direction = FROM_SERVER;
-<<<<<<< HEAD
-                sfip_copy(lwssn->client_ip, p->ptrs.ip_api.get_dst());
-                lwssn->client_port = p->ptrs.tcph->th_dport;
-                sfip_copy(lwssn->server_ip, p->ptrs.ip_api.get_src());
-                lwssn->server_port = p->ptrs.tcph->th_sport;
-=======
->>>>>>> 1121a392
             }
             lwssn->session_state |= STREAM5_STATE_SYN_ACK;
 
@@ -4774,30 +4760,10 @@
         {
             /* create session on data, need to figure out direction, etc */
             /* Assume from client, can update later */
-<<<<<<< HEAD
             if (p->ptrs.sp > p->ptrs.dp)
-            {
                 lwssn->s5_state.direction = FROM_CLIENT;
-                sfip_copy(lwssn->client_ip, p->ptrs.ip_api.get_src());
-                lwssn->client_port = p->ptrs.tcph->th_sport;
-                sfip_copy(lwssn->server_ip, p->ptrs.ip_api.get_dst());
-                lwssn->server_port = p->ptrs.tcph->th_dport;
-            }
-=======
-            if (p->sp > p->dp)
-                lwssn->s5_state.direction = FROM_CLIENT;
->>>>>>> 1121a392
             else
                 lwssn->s5_state.direction = FROM_SERVER;
-<<<<<<< HEAD
-                sfip_copy(lwssn->client_ip, p->ptrs.ip_api.get_dst());
-                lwssn->client_port = p->ptrs.tcph->th_dport;
-                sfip_copy(lwssn->server_ip, p->ptrs.ip_api.get_src());
-                lwssn->server_port = p->ptrs.tcph->th_sport;
-            }
-=======
-
->>>>>>> 1121a392
             lwssn->session_state |= STREAM5_STATE_MIDSTREAM;
             lwssn->s5_state.session_flags |= SSNFLAG_MIDSTREAM;
 
@@ -4950,13 +4916,6 @@
                      !TCP_ISFLAGSET(p->ptrs.tcph, TH_ACK))
             {
                 lwssn->s5_state.direction = FROM_CLIENT;
-<<<<<<< HEAD
-                sfip_copy(lwssn->client_ip, p->ptrs.ip_api.get_src());
-                lwssn->client_port = p->ptrs.tcph->th_sport;
-                sfip_copy(lwssn->server_ip, p->ptrs.ip_api.get_dst());
-                lwssn->server_port = p->ptrs.tcph->th_dport;
-=======
->>>>>>> 1121a392
                 lwssn->session_state = STREAM5_STATE_SYN;
                 lwssn->set_ttl(p, true);
                 NewTcpSession(p, lwssn, tdb, config);
@@ -4972,13 +4931,6 @@
             else if (TCP_ISFLAGSET(p->ptrs.tcph, (TH_SYN|TH_ACK)))
             {
                 lwssn->s5_state.direction = FROM_SERVER;
-<<<<<<< HEAD
-                sfip_copy(lwssn->client_ip, p->ptrs.ip_api.get_dst());
-                lwssn->client_port = p->ptrs.tcph->th_dport;
-                sfip_copy(lwssn->server_ip, p->ptrs.ip_api.get_src());
-                lwssn->server_port = p->ptrs.tcph->th_sport;
-=======
->>>>>>> 1121a392
                 lwssn->session_state = STREAM5_STATE_SYN_ACK;
                 lwssn->set_ttl(p, false);
                 NewTcpSession(p, lwssn, tdb, config);
@@ -5826,11 +5778,6 @@
 static inline uint32_t flush_pdu_ips (
     TcpSession* ssn, StreamTracker* trk, uint32_t* flags)
 {
-<<<<<<< HEAD
-    bool to_srv = ( *flags == PKT_FROM_CLIENT );
-    uint16_t srv_port = ( to_srv ? pkt->ptrs.dp : pkt->ptrs.sp );
-=======
->>>>>>> 1121a392
     uint32_t total = 0, avail;
     StreamSegment* seg;
     PROFILE_VARS;
@@ -5969,11 +5916,6 @@
 static inline uint32_t flush_pdu_ackd (
     TcpSession* ssn, StreamTracker* trk, uint32_t* flags)
 {
-<<<<<<< HEAD
-    bool to_srv = ( *flags == PKT_FROM_CLIENT );
-    uint16_t srv_port = ( to_srv ? pkt->ptrs.sp : pkt->ptrs.dp );
-=======
->>>>>>> 1121a392
     uint32_t total = 0;
     StreamSegment* seg;
     PROFILE_VARS;
@@ -6203,11 +6145,7 @@
 
     /* StreamTracker is the opposite of the ip of the reassembled
      * packet --> it came out the queue for the other side */
-<<<<<<< HEAD
-    if (sfip_equals(p->ptrs.ip_api.get_src(), &tcpssn->tcp_client_ip))
-=======
-    if (sfip_equals(p->ip_api.get_src(), &tcpssn->flow->client_ip))
->>>>>>> 1121a392
+    if (sfip_equals(p->ptrs.ip_api.get_src(), &tcpssn->flow->client_ip))
     {
         st = &tcpssn->server;
     }
@@ -6255,11 +6193,7 @@
 
     /* StreamTracker is the opposite of the ip of the reassembled
      * packet --> it came out the queue for the other side */
-<<<<<<< HEAD
-    if (sfip_equals(p->ptrs.ip_api.get_src(), &tcpssn->tcp_client_ip))
-=======
-    if (sfip_equals(p->ip_api.get_src(), &tcpssn->flow->client_ip))
->>>>>>> 1121a392
+    if (sfip_equals(p->ptrs.ip_api.get_src(), &tcpssn->flow->client_ip))
         st = &tcpssn->server;
     else
         st = &tcpssn->client;
@@ -6298,11 +6232,7 @@
     Stream5AlertInfo* ai;
     TcpSession *tcpssn = (TcpSession*)lwssn->session;
 
-<<<<<<< HEAD
-    if (sfip_equals(p->ptrs.ip_api.get_src(),&tcpssn->tcp_client_ip))
-=======
-    if (sfip_equals(p->ip_api.get_src(),&tcpssn->flow->client_ip))
->>>>>>> 1121a392
+    if (sfip_equals(p->ptrs.ip_api.get_src(),&tcpssn->flow->client_ip))
     {
         st = &tcpssn->server;
     }
@@ -6340,11 +6270,7 @@
         return 0;
     }
 
-<<<<<<< HEAD
-    if (sfip_equals(p->ptrs.ip_api.get_src(), &tcpssn->tcp_client_ip))
-=======
-    if (sfip_equals(p->ip_api.get_src(), &tcpssn->flow->client_ip))
->>>>>>> 1121a392
+    if (sfip_equals(p->ptrs.ip_api.get_src(), &tcpssn->flow->client_ip))
     {
         st = &tcpssn->server;
     }
@@ -6378,11 +6304,7 @@
     uint32_t seq_num;
     TcpSession *tcpssn = (TcpSession*)lwssn->session;
 
-<<<<<<< HEAD
-    if (sfip_equals(p->ptrs.ip_api.get_src(), &tcpssn->tcp_client_ip))
-=======
-    if (sfip_equals(p->ip_api.get_src(), &tcpssn->flow->client_ip))
->>>>>>> 1121a392
+    if (sfip_equals(p->ptrs.ip_api.get_src(), &tcpssn->flow->client_ip))
     {
         st = &tcpssn->server;
     }
@@ -6417,11 +6339,7 @@
     StreamTracker *st;
     TcpSession *tcpssn = (TcpSession*)lwssn->session;
 
-<<<<<<< HEAD
-    if (sfip_equals(p->ptrs.ip_api.get_src(),&tcpssn->tcp_client_ip))
-=======
-    if (sfip_equals(p->ip_api.get_src(),&tcpssn->flow->client_ip))
->>>>>>> 1121a392
+    if (sfip_equals(p->ptrs.ip_api.get_src(),&tcpssn->flow->client_ip))
         st = &tcpssn->server;
     else
         st = &tcpssn->client;
@@ -6434,11 +6352,7 @@
     StreamTracker *st;
     TcpSession *tcpssn = (TcpSession*)lwssn->session;
 
-<<<<<<< HEAD
-    if (sfip_equals(p->ptrs.ip_api.get_src(),&tcpssn->tcp_client_ip))
-=======
-    if (sfip_equals(p->ip_api.get_src(),&tcpssn->flow->client_ip))
->>>>>>> 1121a392
+    if (sfip_equals(p->ptrs.ip_api.get_src(),&tcpssn->flow->client_ip))
         st = &tcpssn->server;
     else
         st = &tcpssn->client;
