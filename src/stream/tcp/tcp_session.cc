--- conflicted
+++ resolved
@@ -2535,11 +2535,7 @@
         int flushed;
 
         /* Flush the client */
-<<<<<<< HEAD
-        if (tcpssn->client.seglist && !(lwssn->ssn_state.ignore_direction & SSN_DIR_SERVER) )
-=======
-        if (tcpssn->client.seglist && !(lwssn->s5_state.ignore_direction & SSN_DIR_FROM_SERVER) )
->>>>>>> 51e79b04
+        if (tcpssn->client.seglist && !(lwssn->ssn_state.ignore_direction & SSN_DIR_FROM_SERVER) )
         {
             DAQ_PktHdr_t* const tmp_pcap_hdr = const_cast<DAQ_PktHdr_t*>(cleanup_pkt->pkth);
             tcpStats.s5tcp1++;
@@ -2568,11 +2564,7 @@
         }
 
         /* Flush the server */
-<<<<<<< HEAD
-        if (tcpssn->server.seglist && !(lwssn->ssn_state.ignore_direction & SSN_DIR_CLIENT) )
-=======
-        if (tcpssn->server.seglist && !(lwssn->s5_state.ignore_direction & SSN_DIR_FROM_CLIENT) )
->>>>>>> 51e79b04
+        if (tcpssn->server.seglist && !(lwssn->ssn_state.ignore_direction & SSN_DIR_FROM_CLIENT) )
         {
             DAQ_PktHdr_t* const tmp_pcap_hdr = const_cast<DAQ_PktHdr_t*>(cleanup_pkt->pkth);
             tcpStats.s5tcp2++;
@@ -4734,13 +4726,8 @@
                     "Stream SYN PACKET, establishing lightweight"
                     "session direction.\n"););
             /* SYN packet from client */
-<<<<<<< HEAD
             lwssn->ssn_state.direction = FROM_CLIENT;
-            lwssn->session_state |= STREAM5_STATE_SYN;
-=======
-            lwssn->s5_state.direction = FROM_CLIENT;
             lwssn->session_state |= STREAM_STATE_SYN;
->>>>>>> 51e79b04
 
             if ( require3Way || (StreamPacketHasWscale(p) & TF_WSCALE) ||
                  (p->dsize > 0) )
@@ -4760,13 +4747,8 @@
         else if ( p->ptrs.tcph->is_syn_ack() )
         {
             /* SYN-ACK from server */
-<<<<<<< HEAD
-            if ((lwssn->session_state == STREAM5_STATE_NONE) ||
+            if ((lwssn->session_state == STREAM_STATE_NONE) ||
                 (lwssn->ssn_state.session_flags & SSNFLAG_RESET))
-=======
-            if ((lwssn->session_state == STREAM_STATE_NONE) ||
-                (lwssn->s5_state.session_flags & SSNFLAG_RESET))
->>>>>>> 51e79b04
             {
                 STREAM_DEBUG_WRAP(DebugMessage(DEBUG_STREAM_STATE,
                         "Stream SYN|ACK PACKET, establishing lightweight"
@@ -4803,13 +4785,8 @@
             else
                 lwssn->ssn_state.direction = FROM_SERVER;
 
-<<<<<<< HEAD
-            lwssn->session_state |= STREAM5_STATE_MIDSTREAM;
+            lwssn->session_state |= STREAM_STATE_MIDSTREAM;
             lwssn->ssn_state.session_flags |= SSNFLAG_MIDSTREAM;
-=======
-            lwssn->session_state |= STREAM_STATE_MIDSTREAM;
-            lwssn->s5_state.session_flags |= SSNFLAG_MIDSTREAM;
->>>>>>> 51e79b04
 
             NewTcpSessionOnData(p, lwssn, tdb, config);
             new_ssn = 1;
@@ -4861,15 +4838,10 @@
 
     if(p->packet_flags & PKT_FROM_SERVER)
     {
-<<<<<<< HEAD
-        STREAM5_DEBUG_WRAP(DebugMessage(DEBUG_STREAM_STATE,
-                    "Stream5: Updating on packet from server\n"););
-        lwssn->ssn_state.session_flags |= SSNFLAG_SEEN_SERVER;
-=======
         STREAM_DEBUG_WRAP(DebugMessage(DEBUG_STREAM_STATE,
                     "Stream: Updating on packet from server\n"););
-        lwssn->s5_state.session_flags |= SSNFLAG_SEEN_SERVER;
->>>>>>> 51e79b04
+        lwssn->ssn_state.session_flags |= SSNFLAG_SEEN_SERVER;
+
         if (tcpssn->tcp_init)
         {
             talker = &tcpssn->server;
@@ -4899,15 +4871,9 @@
             if (lwssn->ssn_state.session_flags & SSNFLAG_SEEN_CLIENT)
             {
                 // should TCP state go to established too?
-<<<<<<< HEAD
-                lwssn->session_state |= STREAM5_STATE_ESTABLISHED;
+                lwssn->session_state |= STREAM_STATE_ESTABLISHED;
                 lwssn->ssn_state.session_flags |= SSNFLAG_ESTABLISHED;
-                Stream5UpdatePerfBaseState(&sfBase, lwssn, TCP_STATE_ESTABLISHED);
-=======
-                lwssn->session_state |= STREAM_STATE_ESTABLISHED;
-                lwssn->s5_state.session_flags |= SSNFLAG_ESTABLISHED;
                 StreamUpdatePerfBaseState(&sfBase, lwssn, TCP_STATE_ESTABLISHED);
->>>>>>> 51e79b04
             }
         }
         if ( !lwssn->inner_server_ttl )
@@ -4935,13 +4901,8 @@
             /* Midstream and seen server. */
             if (lwssn->ssn_state.session_flags & SSNFLAG_SEEN_SERVER)
             {
-<<<<<<< HEAD
-                lwssn->session_state |= STREAM5_STATE_ESTABLISHED;
+                lwssn->session_state |= STREAM_STATE_ESTABLISHED;
                 lwssn->ssn_state.session_flags |= SSNFLAG_ESTABLISHED;
-=======
-                lwssn->session_state |= STREAM_STATE_ESTABLISHED;
-                lwssn->s5_state.session_flags |= SSNFLAG_ESTABLISHED;
->>>>>>> 51e79b04
             }
         }
         if ( !lwssn->inner_client_ttl )
@@ -4972,13 +4933,8 @@
             }
             else if ( p->ptrs.tcph->is_syn_only() )
             {
-<<<<<<< HEAD
                 lwssn->ssn_state.direction = FROM_CLIENT;
-                lwssn->session_state = STREAM5_STATE_SYN;
-=======
-                lwssn->s5_state.direction = FROM_CLIENT;
                 lwssn->session_state = STREAM_STATE_SYN;
->>>>>>> 51e79b04
                 lwssn->set_ttl(p, true);
                 NewTcpSessionOnSyn(p, lwssn, tdb, config);
                 tcpStats.resyns++;
@@ -4995,13 +4951,8 @@
             }
             else if ( p->ptrs.tcph->is_syn_ack() )
             {
-<<<<<<< HEAD
                 lwssn->ssn_state.direction = FROM_SERVER;
-                lwssn->session_state = STREAM5_STATE_SYN_ACK;
-=======
-                lwssn->s5_state.direction = FROM_SERVER;
                 lwssn->session_state = STREAM_STATE_SYN_ACK;
->>>>>>> 51e79b04
                 lwssn->set_ttl(p, false);
                 NewTcpSessionOnSynAck(p, lwssn, tdb, config);
                 tcpStats.resyns++;
@@ -5402,13 +5353,8 @@
                 if ( IsBetween(listener->l_unackd, listener->l_nxt_seq, tdb->ack) )
                 {
                     UpdateSsn(p, listener, talker, tdb);
-<<<<<<< HEAD
                     lwssn->ssn_state.session_flags |= SSNFLAG_ESTABLISHED;
-                    lwssn->session_state |= STREAM5_STATE_ESTABLISHED;
-=======
-                    lwssn->s5_state.session_flags |= SSNFLAG_ESTABLISHED;
                     lwssn->session_state |= STREAM_STATE_ESTABLISHED;
->>>>>>> 51e79b04
                     listener->s_mgr.state = TCP_STATE_ESTABLISHED;
                     talker->s_mgr.state = TCP_STATE_ESTABLISHED;
                     StreamUpdatePerfBaseState(&sfBase, lwssn, TCP_STATE_ESTABLISHED);
@@ -6697,11 +6643,7 @@
 
     if (sfip_equals(&flow->client_ip, ip) && (flow->client_port == port))
     {
-<<<<<<< HEAD
-        if ((dir == SSN_DIR_CLIENT) && (flow->ssn_state.direction == SSN_DIR_CLIENT))
-=======
-        if ((dir == SSN_DIR_FROM_CLIENT) && (flow->s5_state.direction == SSN_DIR_FROM_CLIENT))
->>>>>>> 51e79b04
+        if ((dir == SSN_DIR_FROM_CLIENT) && (flow->ssn_state.direction == SSN_DIR_FROM_CLIENT))
         {
             /* Direction already set as client */
             return;
@@ -6709,11 +6651,7 @@
     }
     else if (sfip_equals(&flow->server_ip, ip) && (flow->server_port == port))
     {
-<<<<<<< HEAD
-        if ((dir == SSN_DIR_SERVER) && (flow->ssn_state.direction == SSN_DIR_SERVER))
-=======
-        if ((dir == SSN_DIR_FROM_SERVER) && (flow->s5_state.direction == SSN_DIR_FROM_SERVER))
->>>>>>> 51e79b04
+        if ((dir == SSN_DIR_FROM_SERVER) && (flow->ssn_state.direction == SSN_DIR_FROM_SERVER))
         {
             /* Direction already set as server */
             return;
