/*
** Copyright (C) 2014 Cisco and/or its affiliates. All rights reserved.
**
** This program is free software; you can redistribute it and/or modify
** it under the terms of the GNU General Public License Version 2 as
** published by the Free Software Foundation.  You may not use, modify or
** distribute this program under any other version of the GNU General
** Public License.
**
** This program is distributed in the hope that it will be useful,
** but WITHOUT ANY WARRANTY; without even the implied warranty of
** MERCHANTABILITY or FITNESS FOR A PARTICULAR PURPOSE.  See the
** GNU General Public License for more details.
**
** You should have received a copy of the GNU General Public License
** along with this program; if not, write to the Free Software
** Foundation, Inc., 51 Franklin Street, Fifth Floor, Boston, MA  02110-1301, USA.
*/
// ips_fragoffset.cc author Russ Combs <rucombs@cisco.com>

#include <sys/types.h>

#ifdef HAVE_CONFIG_H
#include "config.h"
#endif

#include <stdlib.h>
#include <ctype.h>

#include "snort_types.h"
#include "protocols/packet.h"
#include "snort_debug.h"
#include "snort.h"
#include "profiler.h"
#include "sfhashfcn.h"
#include "detection/detection_defines.h"
#include "framework/ips_option.h"
#include "framework/parameter.h"
#include "framework/module.h"
#include "framework/range.h"

<<<<<<< HEAD
static const char* s_name = "fragoffset";
=======
#define s_name "fragoffset"
>>>>>>> 1a325a9a

static THREAD_LOCAL ProfileStats fragOffsetPerfStats;

class FragOffsetOption : public IpsOption
{
public:
    FragOffsetOption(const RangeCheck& c) :
        IpsOption(s_name)
    { config = c; };

    uint32_t hash() const override;
    bool operator==(const IpsOption&) const override;

    int eval(Cursor&, Packet*) override;

private:
    RangeCheck config;
};

//-------------------------------------------------------------------------
// class methods
//-------------------------------------------------------------------------

uint32_t FragOffsetOption::hash() const
{
    uint32_t a,b,c;

    a = config.op;
    b = (uint32_t)config.min;
    c = (uint32_t)config.max;

    mix_str(a,b,c,get_name());
    final(a,b,c);

    return c;
}

bool FragOffsetOption::operator==(const IpsOption& ips) const
{
    if ( strcmp(get_name(), ips.get_name()) )
        return false;

    FragOffsetOption& rhs = (FragOffsetOption&)ips;
    return config == rhs.config;

    return false;
}

int FragOffsetOption::eval(Cursor&, Packet *p)
{
    int p_offset = p->ptrs.ip_api.off();
    int rval = DETECTION_OPTION_NO_MATCH;
    PROFILE_VARS;

    if(!p->has_ip())
    {
        return rval;
    }

    MODULE_PROFILE_START(fragOffsetPerfStats);

    if ( config.eval(p_offset) )
        rval = DETECTION_OPTION_MATCH;

    MODULE_PROFILE_END(fragOffsetPerfStats);
    return rval;
}

//-------------------------------------------------------------------------
// module
//-------------------------------------------------------------------------

static const Parameter s_params[] =
{
    { "~range", Parameter::PT_STRING, nullptr, nullptr,
      "check if packet payload size is 'size | min<>max | <max | >min'" },

    { nullptr, Parameter::PT_MAX, nullptr, nullptr, nullptr }
};

#define s_help \
    "rule option to test IP frag offset"

class FragOffsetModule : public Module
{
public:
    FragOffsetModule() : Module(s_name, s_help, s_params) { };

    bool begin(const char*, int, SnortConfig*) override;
    bool set(const char*, Value&, SnortConfig*) override;

    ProfileStats* get_profile() const override
    { return &fragOffsetPerfStats; };

    RangeCheck data;
};

bool FragOffsetModule::begin(const char*, int, SnortConfig*)
{
    data.init();
    return true;
}

bool FragOffsetModule::set(const char*, Value& v, SnortConfig*)
{
    if ( !v.is("~range") )
        return false;

    return data.parse(v.get_string());
}

//-------------------------------------------------------------------------
// api methods
//-------------------------------------------------------------------------

static Module* mod_ctor()
{
    return new FragOffsetModule;
}

static void mod_dtor(Module* m)
{
    delete m;
}

static IpsOption* fragoffset_ctor(Module* p, OptTreeNode*)
{
    FragOffsetModule* m = (FragOffsetModule*)p;
    return new FragOffsetOption(m->data);
}

static void fragoffset_dtor(IpsOption* p)
{
    delete p;
}

static const IpsApi fragoffset_api =
{
    {
        PT_IPS_OPTION,
        s_name,
        s_help,
        IPSAPI_PLUGIN_V0,
        0,
        mod_ctor,
        mod_dtor
    },
    OPT_TYPE_DETECTION,
    1, 0,
    nullptr,
    nullptr,
    nullptr,
    nullptr,
    fragoffset_ctor,
    fragoffset_dtor,
    nullptr
};

#ifdef BUILDING_SO
SO_PUBLIC const BaseApi* snort_plugins[] =
{
    &fragoffset_api.base,
    nullptr
};
#else
const BaseApi* ips_fragoffset = &fragoffset_api.base;
#endif
<|MERGE_RESOLUTION|>--- conflicted
+++ resolved
@@ -39,11 +39,7 @@
 #include "framework/module.h"
 #include "framework/range.h"
 
-<<<<<<< HEAD
-static const char* s_name = "fragoffset";
-=======
 #define s_name "fragoffset"
->>>>>>> 1a325a9a
 
 static THREAD_LOCAL ProfileStats fragOffsetPerfStats;
 
