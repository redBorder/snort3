--- conflicted
+++ resolved
@@ -1,30 +1,8 @@
-## Copyright (C) 2014 Cisco and/or its affiliates. All rights reserved.
-## This program is free software; you can redistribute it and/or modify
-## it under the terms of the GNU General Public License Version 2 as
-## published by the Free Software Foundation.  You may not use, modify or
-## distribute this program under any other version of the GNU General
-## Public License.
-##
-## This program is distributed in the hope that it will be useful,
-## but WITHOUT ANY WARRANTY; without even the implied warranty of
-## MERCHANTABILITY or FITNESS FOR A PARTICULAR PURPOSE.  See the
-## GNU General Public License for more details.
-##
-## You should have received a copy of the GNU General Public License
-## along with this program; if not, write to the Free Software
-## Foundation, Inc., 51 Franklin Street, Fifth Floor, Boston, MA  02110-1301, USA.
-
 #
-#
-#  Locate DAQ library
-#  This module defines
-#  DAQ_FOUND, if false, do not try to link to Lua
-# 
 #  SNORT_FOUND - Found Snort
 #  SNORT_EXECUTABLE - The Snort++ executable
 #  SNORT_INCLUDE_DIR - Snort include directory
 #
-<<<<<<< HEAD
 #
 #  These varaibles are all lists whose variables are retrieved from either
 #  snort.cmake or pkg-config.  snort.cmake will always take precendence over pkg-config.
@@ -36,13 +14,7 @@
 
 set(ERROR_MESSAGE
     "
-    Unable to find Snort! Either
-=======
-
-set(ERROR_MESSAGE
-    "
     Unable to find Snort.  Either
->>>>>>> 0da45b77
     
     1)  Using ccmake, manually set the cmake variables
         SNORT_INCLUDE_DIR and SNORT_EXECUTABLE.
@@ -80,10 +52,15 @@
         set(SNORT_EXECUTABLE "${tmp_exe}" CACHE FILEPATH "Snort executable" FORCE)
     endif()
 
-    if (NOT SNORT_INCLUDE_DIR)
-        get_target_property(tmp_exe snort  INTERFACE_INCLUDE_DIRECTORIES)
-        set(SNORT_INCLUDE_DIR "${tmp_exe}" CACHE FILEPATH "Snort executable" FORCE)
-    endif()
+    get_target_property(tmp_cflags snort  INTERFACE_COMPILE_OPTIONS)
+        set (SNORT_INTERFACE_COMPILE_OPTIONS "${tmp_cflags}" CACHE STRING
+            "The compile options with which Snort was linked" FORCE)
+
+    get_target_property(tmp_int_dir snort  INTERFACE_INCLUDE_DIRECTORIES)
+    set(SNORT_INTERFACE_INCLUDE_DIRECTORIES "${tmp_int_dir}" CACHE FILEPATH
+        "The directories that Snort include's when building" FORCE)
+
+
 endif(SNORT_IMPORT_FILE)
 
 
@@ -95,7 +72,6 @@
 
     if (SNORT_PKG_FOUND)
 
-<<<<<<< HEAD
         #  CMake file takes precedence over pkg-config file
         if (NOT SNORT_INTERFACE_COMPILE_OPTIONS)
             set (SNORT_INTERFACE_COMPILE_OPTIONS "${SNORT_PKG_CFLAGS_OTHER}" CACHE STRING
@@ -111,23 +87,11 @@
         set (SNORT_INTERFACE_LINK_FLAGS "${SNORT_PKG_LDFLAGS}"
             CACHE STRING "The link flags with which the Snort++ binary was linked" FORCE)
 
-=======
-        #  add Snort link flags
-        string(REPLACE ";" " " tmp_cflags "${SNORT_PKG_CFLAGS}")
-        set (CMAKE_CXX_FLAGS "${CMAKE_CXX_FLAGS} ${tmp_cflags}" CACHE STRING
-            "Flags used by the compiler during all build types." FORCE)
-
-        #  add Snort link flags
-        string(REPLACE ";" " " tmp_lflags "${SNORT_PKG_LDFLAGS}")
-        set (CMAKE_EXE_LINKER_FLAGS "${CMAKE_EXE_LINKER_FLAGS} ${tmp_lflags}"
-            CACHE STRING "Flags used by the linker." FORCE)
->>>>>>> 0da45b77
 
         if (CMAKE_INSTALL_PREFIX_INITIALIZED_TO_DEFAULT)
             set (CMAKE_INSTALL_PREFIX "${SNORT_PKG_PREFIX}" CACHE PATH
                 "Install path prefix, prepended onto install directories." FORCE)
         endif (CMAKE_INSTALL_PREFIX_INITIALIZED_TO_DEFAULT)
-
 
     endif (SNORT_PKG_FOUND)
 endif (PKG_CONFIG_FOUND)
@@ -135,7 +99,7 @@
 
 find_path (SNORT_INCLUDE_DIR
     NAMES main/snort_types.h
-    HINTS ${SNORT_PKG_INCLUDE_DIRS} ENV SNORT_DIR
+    HINTS ${SNORT_INTERFACE_INCLUDE_DIRECTORIES} ENV SNORT_DIR
     PATH_SUFFIXES snort include/snort
 )
 
@@ -145,13 +109,8 @@
     PATH_SUFFIXES bin   # necessary when SNORT_DIR is set
 )
 
-<<<<<<< HEAD
-=======
-
-
->>>>>>> 0da45b77
 include(FindPackageHandleStandardArgs)
-find_package_handle_standard_args(SNORT
+find_package_handle_standard_args( Snort
     REQUIRED_VARS SNORT_INCLUDE_DIR SNORT_EXECUTABLE
     FAIL_MESSAGE "${ERROR_MESSAGE}"
 )
@@ -161,5 +120,8 @@
     SNORT_INCLUDE_DIR
     SNORT_EXECUTABLE
     SNORT_IMPORT_FILE
+    SNORT_INTERFACE_COMPILE_OPTIONS
+    SNORT_INTERFACE_INCLUDE_DIRECTORIES
+    SNORT_INTERFACE_LINK_FLAGS
 )
 
